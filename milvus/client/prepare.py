from .types import MetricType
from ..grpc_gen import milvus_pb2 as grpc_types
from ..grpc_gen import status_pb2
from .exceptions import ParamError
from .check import check_pass_param, is_legal_array
from .abstract import Range


class Prepare:

    @classmethod
    def table_name(cls, table_name):

        return grpc_types.TableName(table_name=table_name)

    @classmethod
    def table_schema(cls, param):
        """
        :type param: dict
        :param param: (Required)

            `example param={'table_name': 'name',
                            'dimension': 16,
                            'index_file_size': 1024
                            'metric_type': MetricType.L2
                            }`

        :return: ttypes.TableSchema object
        """

        return grpc_types.TableSchema(status=status_pb2.Status(error_code=0, reason='Client'),
                                      table_name=param["table_name"],
                                      dimension=param["dimension"],
                                      index_file_size=param["index_file_size"],
                                      metric_type=param["metric_type"])

    @classmethod
    def range(cls, start_date, end_date):
        """
        Parser a 'yyyy-mm-dd' like str or date/datetime object to Range object

            `Range: (start_date, end_date]`

            `start_date : '2019-05-25'`

        :param start_date: start date
        :type  start_date: str, date, datetime
        :param end_date: end date
        :type  end_date: str, date, datetime

        :return: Range object
        """
        temp = Range(start_date, end_date)

        return grpc_types.Range(start_value=temp.start_date,
                                end_value=temp.end_date)

    @classmethod
    def ranges(cls, ranges):
        """
        prepare query_ranges

        :param ranges: prepare query_ranges
        :type  ranges: [[str, str], (str,str)], iterable

            `Example: [[start, end]], ((start, end), (start, end)), or
                    [(start, end)]`

        :return: list[Range]
        """
        res = []
        for _range in ranges:
            if not isinstance(_range, grpc_types.Range):
                res.append(Prepare.range(_range[0], _range[1]))
            else:
                res.append(_range)
        return res

    @classmethod
    def insert_param(cls, table_name, vectors, partition_tag, ids=None):

        if ids is None:
            _param = grpc_types.InsertParam(table_name=table_name, partition_tag=partition_tag)
        else:
            _param = grpc_types.InsertParam(
                table_name=table_name,
                row_id_array=ids,
                partition_tag=partition_tag)

        for vector in vectors:
<<<<<<< HEAD
            _param.row_record_array.add(vector_data=vector)
=======
            if isinstance(vector, bytes):
                _param.row_record_array.add(binary_data=vector)
            elif is_legal_array(vector):
                _param.row_record_array.add(float_data=vector)
            else:
                raise ParamError('A vector must be a non-empty, 2-dimensional array and '
                                 'must contain only elements with the float data type.')
>>>>>>> 3797c150

        return _param

    @classmethod
    def index(cls, index_type, nlist):
        """

        :type index_type: IndexType
        :param index_type: index type

        :type  nlist:
        :param nlist:

        :return:
        """

        return grpc_types.Index(index_type=index_type, nlist=nlist)

    @classmethod
    def index_param(cls, table_name, index_param):

        _index = Prepare.index(**index_param)

        return grpc_types.IndexParam(status=status_pb2.Status(error_code=0, reason='Client'),
                                     table_name=table_name,
                                     index=_index)

    @classmethod
    def search_param(cls, table_name, topk, nprobe, query_records, query_ranges, partitions):
        query_ranges = Prepare.ranges(query_ranges) if query_ranges else None

        search_param = grpc_types.SearchParam(
            table_name=table_name,
            query_range_array=query_ranges,
            topk=topk,
            nprobe=nprobe,
            partition_tag_array=partitions
        )

        for vector in query_records:
<<<<<<< HEAD
            search_param.query_record_array.add(vector_data=vector)
=======
            if isinstance(vector, bytes):
                search_param.query_record_array.add(binary_data=vector)
            elif is_legal_array(vector):
                search_param.query_record_array.add(float_data=vector)
            else:
                raise ParamError('Vectors should be 2-dim array!')
>>>>>>> 3797c150

        return search_param

    @classmethod
    def search_vector_in_files_param(cls, table_name, query_records,
                                     query_ranges, topk, nprobe, ids):
        _search_param = Prepare.search_param(table_name, topk, nprobe, query_records,
                                             query_ranges, partitions=[])

        return grpc_types.SearchInFilesParam(
            file_id_array=ids,
            search_param=_search_param
        )

    @classmethod
    def cmd(cls, cmd):

        return grpc_types.Command(cmd=cmd)

    @classmethod
    def delete_param(cls, table_name, start_date, end_date):

        range_ = Prepare.range(start_date, end_date)

        return grpc_types.DeleteByDateParam(range=range_, table_name=table_name)

    @classmethod
    def partition_param(cls, table_name, partition_name, tag):

        return grpc_types.PartitionParam(table_name=table_name,
                                         partition_name=partition_name, tag=tag)<|MERGE_RESOLUTION|>--- conflicted
+++ resolved
@@ -88,9 +88,7 @@
                 partition_tag=partition_tag)
 
         for vector in vectors:
-<<<<<<< HEAD
             _param.row_record_array.add(vector_data=vector)
-=======
             if isinstance(vector, bytes):
                 _param.row_record_array.add(binary_data=vector)
             elif is_legal_array(vector):
@@ -98,7 +96,6 @@
             else:
                 raise ParamError('A vector must be a non-empty, 2-dimensional array and '
                                  'must contain only elements with the float data type.')
->>>>>>> 3797c150
 
         return _param
 
@@ -139,16 +136,13 @@
         )
 
         for vector in query_records:
-<<<<<<< HEAD
             search_param.query_record_array.add(vector_data=vector)
-=======
             if isinstance(vector, bytes):
                 search_param.query_record_array.add(binary_data=vector)
             elif is_legal_array(vector):
                 search_param.query_record_array.add(float_data=vector)
             else:
                 raise ParamError('Vectors should be 2-dim array!')
->>>>>>> 3797c150
 
         return search_param
 
