--- conflicted
+++ resolved
@@ -8,17 +8,14 @@
 sift_1b_base_file = "/exp/hdd1/data/faiss_assets/ANN_SIFT1B/dataset/bigann_base.bvecs"
 sift_1b_query_file = "/exp/hdd1/data/faiss_assets/ANN_SIFT1B/dataset/bigann_query.bvecs"
 _NB = 1000 * 1000
-<<<<<<< HEAD
 _NQ = 1000
 _Top_K = 1000
 _HOST = "192.168.1.113"
 # _HOST = "127.0.0.1"
 _PORT = "19531"
+
+
 # _PORT = "19530"
-=======
-_NQ = 10
-_Top_K = 10
->>>>>>> 0d833d52
 
 
 def mmap_fvecs(fname):
@@ -35,11 +32,7 @@
 
 if __name__ == '__main__':
     client = Milvus()
-<<<<<<< HEAD
     client.connect(host=_HOST, port=_PORT)
-=======
-    client.connect(host="192.168.1.113", port="19530")
->>>>>>> 0d833d52
 
     table_name = "table_test"
 
@@ -66,16 +59,10 @@
     # query_records = [np.random.rand(128).astype(np.float32).tolist() for i in range(_NQ)]
     query_records = mmap_bvecs(sift_1b_query_file)[:_NQ].astype(np.float32).tolist()
 
-<<<<<<< HEAD
-    print("[{}] <Interface> Start search ....".format(datetime.datetime.now()))
-    client.search_vectors(table_name, top_k=_Top_K, nprobe=16, query_records=query_records)
-    print("[{}] <Interface> Search done.".format(datetime.datetime.now()))
-=======
     time_stamp0 = datetime.datetime.now()
     print("[{}] <Interface> Start search ....".format(time_stamp0))
     client.search_vectors(table_name, top_k=_Top_K, nprobe=16, query_records=query_records)
     time_stamp1 = datetime.datetime.now()
     print("[{}] <Interface> Search done.".format(time_stamp1))
     time_r = time_stamp1 - time_stamp0
-    print("Search interface cost {} ms".format(time_r.seconds * 1000 + time_r.microseconds // 1000))
->>>>>>> 0d833d52
+    print("Search interface cost {} ms".format(time_r.seconds * 1000 + time_r.microseconds // 1000))