--- conflicted
+++ resolved
@@ -20,11 +20,7 @@
     license="Apache-2.0",
     packages=setuptools.find_packages(),
     include_package_data=True,
-<<<<<<< HEAD
-    install_requires=["grpcio>=1.22.0", "grpcio-tools>=1.22.0", "requests>=2.22.0", "ujson>=1.35", "numpy>=1.17.0"],
-=======
     install_requires=["grpcio>=1.22.0", "grpcio-tools>=1.22.0", "requests>=2.22.0", "ujson>=1.35", "numpy>=1.16.3"],
->>>>>>> c750f1f3
     classifiers=[
         "Programming Language :: Python :: 3.5",
         "Programming Language :: Python :: 3.6",
